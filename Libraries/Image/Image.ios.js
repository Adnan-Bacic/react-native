/**
 * Copyright (c) Meta Platforms, Inc. and affiliates.
 *
 * This source code is licensed under the MIT license found in the
 * LICENSE file in the root directory of this source tree.
 *
 * @flow
 * @format
 */

import * as React from 'react';
import StyleSheet from '../StyleSheet/StyleSheet';

import ImageInjection from './ImageInjection';
import ImageAnalyticsTagContext from './ImageAnalyticsTagContext';
import flattenStyle from '../StyleSheet/flattenStyle';
import resolveAssetSource from './resolveAssetSource';

import type {ImageProps as ImagePropsType} from './ImageProps';

import type {ImageStyleProp} from '../StyleSheet/StyleSheet';
import NativeImageLoaderIOS from './NativeImageLoaderIOS';

import {convertObjectFitToResizeMode} from './ImageUtils';

import ImageViewNativeComponent from './ImageViewNativeComponent';
import type {RootTag} from 'react-native/Libraries/Types/RootTagTypes';
import {getImageSourcesFromImageProps} from './ImageSourceUtils';

function getSize(
  uri: string,
  success: (width: number, height: number) => void,
  failure?: (error: any) => void,
) {
  NativeImageLoaderIOS.getSize(uri)
    .then(([width, height]) => success(width, height))
    .catch(
      failure ||
        function () {
          console.warn('Failed to get size for image ' + uri);
        },
    );
}

function getSizeWithHeaders(
  uri: string,
  headers: {[string]: string, ...},
  success: (width: number, height: number) => void,
  failure?: (error: any) => void,
): any {
  return NativeImageLoaderIOS.getSizeWithHeaders(uri, headers)
    .then(function (sizes) {
      success(sizes.width, sizes.height);
    })
    .catch(
      failure ||
        function () {
          console.warn('Failed to get size for image: ' + uri);
        },
    );
}

function prefetchWithMetadata(
  url: string,
  queryRootName: string,
  rootTag?: ?RootTag,
): any {
  if (NativeImageLoaderIOS.prefetchImageWithMetadata) {
    // number params like rootTag cannot be nullable before TurboModules is available
    return NativeImageLoaderIOS.prefetchImageWithMetadata(
      url,
      queryRootName,
      // NOTE: RootTag type
      // $FlowFixMe[incompatible-call] RootTag: number is incompatible with RootTag
      rootTag ? rootTag : 0,
    );
  } else {
    return NativeImageLoaderIOS.prefetchImage(url);
  }
}

function prefetch(url: string): any {
  return NativeImageLoaderIOS.prefetchImage(url);
}

async function queryCache(
  urls: Array<string>,
): Promise<{[string]: 'memory' | 'disk' | 'disk/memory', ...}> {
  return await NativeImageLoaderIOS.queryCache(urls);
}

export type ImageComponentStatics = $ReadOnly<{|
  getSize: typeof getSize,
  getSizeWithHeaders: typeof getSizeWithHeaders,
  prefetch: typeof prefetch,
  prefetchWithMetadata: typeof prefetchWithMetadata,
  queryCache: typeof queryCache,
  resolveAssetSource: typeof resolveAssetSource,
|}>;

/**
 * A React component for displaying different types of images,
 * including network images, static resources, temporary local images, and
 * images from local disk, such as the camera roll.
 *
 * See https://reactnative.dev/docs/image
 */
/* $FlowFixMe[missing-local-annot] The type annotation(s) required by Flow's
 * LTI update could not be added via codemod */
const BaseImage = (props: ImagePropsType, forwardedRef) => {
  const source = getImageSourcesFromImageProps(props) || {
    uri: undefined,
    width: undefined,
    height: undefined,
  };

  let sources;
  let style: ImageStyleProp;
  if (Array.isArray(source)) {
    style = flattenStyle([styles.base, props.style]) || {};
    sources = source;
  } else {
    const {width = props.width, height = props.height, uri} = source;
    style = flattenStyle([{width, height}, styles.base, props.style]) || {};
    sources = [source];

    if (uri === '') {
      console.warn('source.uri should not be an empty string');
    }
  }

<<<<<<< HEAD
  let flatten_style = flattenStyle(style);

  const layoutPropMap = {
    marginInlineStart: 'marginStart',
    marginInlineEnd: 'marginEnd',
    marginBlockStart: 'marginTop',
    marginBlockEnd: 'marginBottom',
    marginBlock: 'marginVertical',
    marginInline: 'marginHorizontal',
    paddingInlineStart: 'paddingStart',
    paddingInlineEnd: 'paddingEnd',
    paddingBlockStart: 'paddingTop',
    paddingBlockEnd: 'paddingBottom',
    paddingBlock: 'paddingVertical',
    paddingInline: 'paddingHorizontal',
  };

  Object.keys(layoutPropMap).forEach(key => {
    if (flatten_style && flatten_style[key] !== undefined) {
      flatten_style[layoutPropMap[key]] = flatten_style[key];
      delete flatten_style[key];
    }
  });

  // $FlowFixMe[prop-missing]
  const resizeMode = props.resizeMode || style.resizeMode || 'cover';
=======
  const objectFit =
    // $FlowFixMe[prop-missing]
    style && style.objectFit
      ? convertObjectFitToResizeMode(style.objectFit)
      : null;
  const resizeMode =
    // $FlowFixMe[prop-missing]
    objectFit || props.resizeMode || (style && style.resizeMode) || 'cover';
>>>>>>> 737ce367
  // $FlowFixMe[prop-missing]
  const tintColor = props.tintColor || style.tintColor;

  if (props.children != null) {
    throw new Error(
      'The <Image> component cannot contain children. If you want to render content on top of the image, consider using the <ImageBackground> component or absolute positioning.',
    );
  }
  const {
    'aria-busy': ariaBusy,
    'aria-checked': ariaChecked,
    'aria-disabled': ariaDisabled,
    'aria-expanded': ariaExpanded,
    'aria-selected': ariaSelected,
    height,
    src,
    width,
    ...restProps
  } = props;

  const _accessibilityState = {
    busy: ariaBusy ?? props.accessibilityState?.busy,
    checked: ariaChecked ?? props.accessibilityState?.checked,
    disabled: ariaDisabled ?? props.accessibilityState?.disabled,
    expanded: ariaExpanded ?? props.accessibilityState?.expanded,
    selected: ariaSelected ?? props.accessibilityState?.selected,
  };

  return (
    <ImageAnalyticsTagContext.Consumer>
      {analyticTag => {
        return (
          <ImageViewNativeComponent
            accessibilityState={_accessibilityState}
            {...restProps}
            ref={forwardedRef}
            style={flatten_style}
            resizeMode={resizeMode}
            tintColor={tintColor}
            source={sources}
            internal_analyticTag={analyticTag}
          />
        );
      }}
    </ImageAnalyticsTagContext.Consumer>
  );
};

const ImageForwardRef = React.forwardRef<
  ImagePropsType,
  React.ElementRef<typeof ImageViewNativeComponent>,
>(BaseImage);

let Image = ImageForwardRef;
if (ImageInjection.unstable_createImageComponent != null) {
  Image = ImageInjection.unstable_createImageComponent(Image);
}

Image.displayName = 'Image';

/**
 * Retrieve the width and height (in pixels) of an image prior to displaying it.
 *
 * See https://reactnative.dev/docs/image#getsize
 */
/* $FlowFixMe[prop-missing] (>=0.89.0 site=react_native_ios_fb) This comment
 * suppresses an error found when Flow v0.89 was deployed. To see the error,
 * delete this comment and run Flow. */
Image.getSize = getSize;

/**
 * Retrieve the width and height (in pixels) of an image prior to displaying it
 * with the ability to provide the headers for the request.
 *
 * See https://reactnative.dev/docs/image#getsizewithheaders
 */
/* $FlowFixMe[prop-missing] (>=0.89.0 site=react_native_ios_fb) This comment
 * suppresses an error found when Flow v0.89 was deployed. To see the error,
 * delete this comment and run Flow. */
Image.getSizeWithHeaders = getSizeWithHeaders;

/**
 * Prefetches a remote image for later use by downloading it to the disk
 * cache.
 *
 * See https://reactnative.dev/docs/image#prefetch
 */
/* $FlowFixMe[prop-missing] (>=0.89.0 site=react_native_ios_fb) This comment
 * suppresses an error found when Flow v0.89 was deployed. To see the error,
 * delete this comment and run Flow. */
Image.prefetch = prefetch;

/**
 * Prefetches a remote image for later use by downloading it to the disk
 * cache, and adds metadata for queryRootName and rootTag.
 *
 * See https://reactnative.dev/docs/image#prefetch
 */
/* $FlowFixMe[prop-missing] (>=0.89.0 site=react_native_ios_fb) This comment
 * suppresses an error found when Flow v0.89 was deployed. To see the error,
 * delete this comment and run Flow. */
Image.prefetchWithMetadata = prefetchWithMetadata;

/**
 * Performs cache interrogation.
 *
 *  See https://reactnative.dev/docs/image#querycache
 */
/* $FlowFixMe[prop-missing] (>=0.89.0 site=react_native_ios_fb) This comment
 * suppresses an error found when Flow v0.89 was deployed. To see the error,
 * delete this comment and run Flow. */
Image.queryCache = queryCache;

/**
 * Resolves an asset reference into an object.
 *
 * See https://reactnative.dev/docs/image#resolveassetsource
 */
/* $FlowFixMe[prop-missing] (>=0.89.0 site=react_native_ios_fb) This comment
 * suppresses an error found when Flow v0.89 was deployed. To see the error,
 * delete this comment and run Flow. */
Image.resolveAssetSource = resolveAssetSource;

const styles = StyleSheet.create({
  base: {
    overflow: 'hidden',
  },
});

module.exports = ((Image: any): React.AbstractComponent<
  ImagePropsType,
  React.ElementRef<typeof ImageViewNativeComponent>,
> &
  ImageComponentStatics);<|MERGE_RESOLUTION|>--- conflicted
+++ resolved
@@ -129,8 +129,18 @@
     }
   }
 
-<<<<<<< HEAD
-  let flatten_style = flattenStyle(style);
+  const objectFit =
+    // $FlowFixMe[prop-missing]
+    style && style.objectFit
+      ? convertObjectFitToResizeMode(style.objectFit)
+      : null;
+  const resizeMode =
+    // $FlowFixMe[prop-missing]
+    objectFit || props.resizeMode || (style && style.resizeMode) || 'cover';
+  // $FlowFixMe[prop-missing]
+  const tintColor = props.tintColor || style.tintColor;
+
+  let flattendStyle = flattenStyle(style);
 
   const layoutPropMap = {
     marginInlineStart: 'marginStart',
@@ -148,26 +158,11 @@
   };
 
   Object.keys(layoutPropMap).forEach(key => {
-    if (flatten_style && flatten_style[key] !== undefined) {
-      flatten_style[layoutPropMap[key]] = flatten_style[key];
-      delete flatten_style[key];
+    if (flattendStyle && flattendStyle[key] !== undefined) {
+      flattendStyle[layoutPropMap[key]] = flattendStyle[key];
+      delete flattendStyle[key];
     }
   });
-
-  // $FlowFixMe[prop-missing]
-  const resizeMode = props.resizeMode || style.resizeMode || 'cover';
-=======
-  const objectFit =
-    // $FlowFixMe[prop-missing]
-    style && style.objectFit
-      ? convertObjectFitToResizeMode(style.objectFit)
-      : null;
-  const resizeMode =
-    // $FlowFixMe[prop-missing]
-    objectFit || props.resizeMode || (style && style.resizeMode) || 'cover';
->>>>>>> 737ce367
-  // $FlowFixMe[prop-missing]
-  const tintColor = props.tintColor || style.tintColor;
 
   if (props.children != null) {
     throw new Error(
@@ -202,7 +197,7 @@
             accessibilityState={_accessibilityState}
             {...restProps}
             ref={forwardedRef}
-            style={flatten_style}
+            style={flattendStyle}
             resizeMode={resizeMode}
             tintColor={tintColor}
             source={sources}
